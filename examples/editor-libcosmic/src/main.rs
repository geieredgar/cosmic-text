// SPDX-License-Identifier: MIT OR Apache-2.0

use cosmic::{
    iced::{
        self,
        widget::{column, horizontal_space, pick_list, row},
        Alignment, Application, Color, Command, Length,
    },
    settings,
    theme::{self, Theme},
    widget::{button, toggler},
    Element,
};
use cosmic_text::{
    Align, Attrs, AttrsList, Buffer, Edit, FontSystem, Metrics, SyntaxEditor, SyntaxSystem, Wrap,
};
use std::{env, fmt, fs, path::PathBuf, sync::Mutex};

use self::text::text;
mod text;

use self::text_box::text_box;
mod text_box;

lazy_static::lazy_static! {
    static ref FONT_SYSTEM: Mutex<FontSystem> = Mutex::new(FontSystem::new());
    static ref SYNTAX_SYSTEM: SyntaxSystem = SyntaxSystem::new();
}

#[derive(Debug, Clone, Copy, PartialEq, Eq)]
pub enum FontSize {
    Caption,
    Body,
    Title4,
    Title3,
    Title2,
    Title1,
}

impl FontSize {
    pub fn all() -> &'static [Self] {
        &[
            Self::Caption,
            Self::Body,
            Self::Title4,
            Self::Title3,
            Self::Title2,
            Self::Title1,
        ]
    }

    pub fn to_metrics(self) -> Metrics {
        match self {
            Self::Caption => Metrics::new(10.0, 14.0), // Caption
            Self::Body => Metrics::new(14.0, 20.0),    // Body
            Self::Title4 => Metrics::new(20.0, 28.0),  // Title 4
            Self::Title3 => Metrics::new(24.0, 32.0),  // Title 3
            Self::Title2 => Metrics::new(28.0, 36.0),  // Title 2
            Self::Title1 => Metrics::new(32.0, 44.0),  // Title 1
        }
    }
}

impl fmt::Display for FontSize {
    fn fmt(&self, f: &mut fmt::Formatter) -> fmt::Result {
        match self {
            Self::Caption => write!(f, "Caption"),
            Self::Body => write!(f, "Body"),
            Self::Title4 => write!(f, "Title 4"),
            Self::Title3 => write!(f, "Title 3"),
            Self::Title2 => write!(f, "Title 2"),
            Self::Title1 => write!(f, "Title 1"),
        }
    }
}

static WRAP_MODE: &[Wrap] = &[Wrap::None, Wrap::Glyph, Wrap::Word];

fn main() -> cosmic::iced::Result {
    env_logger::init();

    let mut settings = settings();
    settings.window.min_size = Some((400, 100));
    Window::run(settings)
}

pub struct Window {
    theme: Theme,
    path_opt: Option<PathBuf>,
    attrs: Attrs,
    color: Option<cosmic_text::Color>,
    font_size: FontSize,
    #[cfg(not(feature = "vi"))]
    editor: Mutex<SyntaxEditor<'static>>,
    #[cfg(feature = "vi")]
    editor: Mutex<cosmic_text::ViEditor<'static>>,
}

#[allow(dead_code)]
#[derive(Clone, Copy, Debug)]
pub enum Message {
    Open,
    Save,
    Bold(bool),
    Italic(bool),
    Monospaced(bool),
    FontSizeChanged(FontSize),
    WrapChanged(Wrap),
    AlignmentChanged(Align),
    ThemeChanged(&'static str),
}

impl Window {
    pub fn open(&mut self, path: PathBuf) {
        let mut editor = self.editor.lock().unwrap();
<<<<<<< HEAD
        let mut font_system = FONT_SYSTEM.lock().unwrap();
        let mut editor = editor.borrow_with(&mut font_system);
        match editor.load_text(&path, self.attrs) {
=======
        match editor.load_text(&path, &self.attrs, self.color) {
>>>>>>> 1fd65e68
            Ok(()) => {
                log::info!("opened '{}'", path.display());
                self.path_opt = Some(path);
            }
            Err(err) => {
                log::error!("failed to open '{}': {}", path.display(), err);
                self.path_opt = None;
            }
        }
    }
}

impl Application for Window {
    type Executor = iced::executor::Default;
    type Flags = ();
    type Message = Message;
    type Theme = Theme;

    fn new(_flags: ()) -> (Self, Command<Self::Message>) {
        let attrs = cosmic_text::Attrs::builder()
            .monospaced(true)
            .family(cosmic_text::Family::Monospace)
            .build();

        let mut editor = SyntaxEditor::new(
            Buffer::new(
                &mut FONT_SYSTEM.lock().unwrap(),
                FontSize::Body.to_metrics(),
            ),
            &SYNTAX_SYSTEM,
            "base16-eighties.dark",
        )
        .unwrap();

        #[cfg(feature = "vi")]
        let mut editor = cosmic_text::ViEditor::new(editor);

        update_attrs(&mut editor, &attrs);

        let mut window = Window {
            theme: Theme::Dark,
            font_size: FontSize::Body,
            path_opt: None,
            attrs,
            color: None,
            editor: Mutex::new(editor),
        };
        if let Some(arg) = env::args().nth(1) {
            window.open(PathBuf::from(arg));
        }
        (window, Command::none())
    }

    fn theme(&self) -> Theme {
        self.theme
    }

    fn title(&self) -> String {
        if let Some(path) = &self.path_opt {
            format!(
                "COSMIC Text - {} - {}",
                FONT_SYSTEM.lock().unwrap().locale(),
                path.display()
            )
        } else {
            format!("COSMIC Text - {}", FONT_SYSTEM.lock().unwrap().locale())
        }
    }

    fn update(&mut self, message: Message) -> iced::Command<Self::Message> {
        match message {
            Message::Open => {
                if let Some(path) = rfd::FileDialog::new().pick_file() {
                    self.open(path);
                }
            }
            Message::Save => {
                if let Some(path) = &self.path_opt {
                    let editor = self.editor.lock().unwrap();
                    let mut text = String::new();
                    for line in editor.buffer().lines.iter() {
                        text.push_str(line.text());
                        text.push('\n');
                    }
                    match fs::write(path, text) {
                        Ok(()) => {
                            log::info!("saved '{}'", path.display());
                        }
                        Err(err) => {
                            log::error!("failed to save '{}': {}", path.display(), err);
                        }
                    }
                }
            }
            Message::Bold(bold) => {
                self.attrs.weight = if bold {
                    cosmic_text::Weight::BOLD
                } else {
                    cosmic_text::Weight::NORMAL
                };

                let mut editor = self.editor.lock().unwrap();
                update_attrs(&mut *editor, &self.attrs);
            }
            Message::Italic(italic) => {
                self.attrs.style = if italic {
                    cosmic_text::Style::Italic
                } else {
                    cosmic_text::Style::Normal
                };

                let mut editor = self.editor.lock().unwrap();
                update_attrs(&mut *editor, &self.attrs);
            }
            Message::Monospaced(monospaced) => {
                self.attrs.family_owned = if monospaced {
                    cosmic_text::Family::Monospace
                } else {
                    cosmic_text::Family::SansSerif
                }
                .into();
                self.attrs.monospaced = monospaced;

                let mut editor = self.editor.lock().unwrap();
                update_attrs(&mut *editor, &self.attrs);
            }
            Message::FontSizeChanged(font_size) => {
                self.font_size = font_size;
                let mut editor = self.editor.lock().unwrap();
                editor
                    .borrow_with(&mut FONT_SYSTEM.lock().unwrap())
                    .buffer_mut()
                    .set_metrics(font_size.to_metrics());
            }
            Message::WrapChanged(wrap) => {
                let mut editor = self.editor.lock().unwrap();
                editor
                    .borrow_with(&mut FONT_SYSTEM.lock().unwrap())
                    .buffer_mut()
                    .set_wrap(wrap);
            }
            Message::AlignmentChanged(align) => {
                let mut editor = self.editor.lock().unwrap();
                update_alignment(&mut *editor, align);
            }
            Message::ThemeChanged(theme) => {
                self.theme = match theme {
                    "Dark" => Theme::Dark,
                    "Light" => Theme::Light,
                    _ => return Command::none(),
                };

                let Color { r, g, b, a } = self.theme.palette().text;
                let as_u8 = |component: f32| (component * 255.0) as u8;
                self.color = Some(cosmic_text::Color::rgba(
                    as_u8(r),
                    as_u8(g),
                    as_u8(b),
                    as_u8(a),
                ));
            }
        }

        Command::none()
    }

    fn view(&self) -> Element<Message> {
        static THEMES: &[&str] = &["Dark", "Light"];
        let theme_picker = pick_list(
            THEMES,
            Some(match self.theme {
                Theme::Dark => THEMES[0],
                Theme::Light => THEMES[1],
            }),
            Message::ThemeChanged,
        );

        let font_size_picker = {
            pick_list(
                FontSize::all(),
                Some(self.font_size),
                Message::FontSizeChanged,
            )
        };

        let wrap_picker = {
            let editor = self.editor.lock().unwrap();
            pick_list(
                WRAP_MODE,
                Some(editor.buffer().wrap()),
                Message::WrapChanged,
            )
        };

        let content: Element<_> = column![
            row![
                button(theme::Button::Secondary)
                    .text("Open")
                    .on_press(Message::Open),
                button(theme::Button::Secondary)
                    .text("Save")
                    .on_press(Message::Save),
                horizontal_space(Length::Fill),
                text("Bold:"),
                toggler(
                    None,
                    self.attrs.weight == cosmic_text::Weight::BOLD,
                    Message::Bold
                ),
                text("Italic:"),
                toggler(
                    None,
                    self.attrs.style == cosmic_text::Style::Italic,
                    Message::Italic
                ),
                text("Monospaced:"),
                toggler(None, self.attrs.monospaced, Message::Monospaced),
                text("Theme:"),
                theme_picker,
                text("Font Size:"),
                font_size_picker,
            ]
            .align_items(Alignment::Center)
            .spacing(8),
            row![
                text("Wrap:"),
                wrap_picker,
                button(theme::Button::Text)
                    .icon(theme::Svg::Default, "format-justify-left", 20)
                    .on_press(Message::AlignmentChanged(Align::Left)),
                button(theme::Button::Text)
                    .icon(theme::Svg::Symbolic, "format-justify-center", 20)
                    .on_press(Message::AlignmentChanged(Align::Center)),
                button(theme::Button::Text)
                    .icon(theme::Svg::Symbolic, "format-justify-right", 20)
                    .on_press(Message::AlignmentChanged(Align::Right)),
                button(theme::Button::Text)
                    .icon(theme::Svg::SymbolicLink, "format-justify-fill", 20)
                    .on_press(Message::AlignmentChanged(Align::Justified)),
            ]
            .align_items(Alignment::Center)
            .spacing(8),
            text_box(&self.editor, self.color)
        ]
        .spacing(8)
        .padding(16)
        .into();

        // Uncomment to debug layout: content.explain(Color::WHITE)
        content
    }
}

<<<<<<< HEAD
fn update_attrs<T: Edit>(editor: &mut T, attrs: Attrs) {
=======
fn update_attrs<'a, T: Edit<'a>>(editor: &mut T, attrs: &Attrs) {
>>>>>>> 1fd65e68
    editor.buffer_mut().lines.iter_mut().for_each(|line| {
        line.set_attrs_list(AttrsList::new(attrs.clone()));
    });
}

fn update_alignment<T: Edit>(editor: &mut T, align: Align) {
    let current_line = editor.cursor().line;
    if let Some(select) = editor.select_opt() {
        let (start, end) = match select.line.cmp(&current_line) {
            std::cmp::Ordering::Greater => (current_line, select.line),
            std::cmp::Ordering::Less => (select.line, current_line),
            std::cmp::Ordering::Equal => (current_line, current_line),
        };
        if let Some(lines) = editor.buffer_mut().lines.get_mut(start..=end) {
            for line in lines.iter_mut() {
                line.set_align(Some(align));
            }
        }
    } else if let Some(line) = editor.buffer_mut().lines.get_mut(current_line) {
        line.set_align(Some(align));
    }
}<|MERGE_RESOLUTION|>--- conflicted
+++ resolved
@@ -113,13 +113,9 @@
 impl Window {
     pub fn open(&mut self, path: PathBuf) {
         let mut editor = self.editor.lock().unwrap();
-<<<<<<< HEAD
         let mut font_system = FONT_SYSTEM.lock().unwrap();
         let mut editor = editor.borrow_with(&mut font_system);
-        match editor.load_text(&path, self.attrs) {
-=======
-        match editor.load_text(&path, &self.attrs, self.color) {
->>>>>>> 1fd65e68
+        match editor.load_text(&path, self.attrs, self.color) {
             Ok(()) => {
                 log::info!("opened '{}'", path.display());
                 self.path_opt = Some(path);
@@ -373,11 +369,7 @@
     }
 }
 
-<<<<<<< HEAD
 fn update_attrs<T: Edit>(editor: &mut T, attrs: Attrs) {
-=======
-fn update_attrs<'a, T: Edit<'a>>(editor: &mut T, attrs: &Attrs) {
->>>>>>> 1fd65e68
     editor.buffer_mut().lines.iter_mut().for_each(|line| {
         line.set_attrs_list(AttrsList::new(attrs.clone()));
     });
