use alloc::string::String;
use core::cmp;
use unicode_segmentation::UnicodeSegmentation;

<<<<<<< HEAD
use crate::{
    Action, AttrsList, BorrowedWithFontSystem, Buffer, Color, Cursor, Edit, FontSystem,
    SyntaxEditor,
};
=======
use crate::{Action, AttrsList, Buffer, Color, Cursor, Edit, Spans, SyntaxEditor};
>>>>>>> 1fd65e68

#[derive(Clone, Copy, Debug, Eq, PartialEq)]
enum Mode {
    Normal,
    Insert,
    Command,
    Search,
    SearchBackwards,
}

pub struct ViEditor<'a> {
    editor: SyntaxEditor<'a>,
    mode: Mode,
}

impl<'a> ViEditor<'a> {
    pub fn new(editor: SyntaxEditor<'a>) -> Self {
        Self {
            editor,
            mode: Mode::Normal,
        }
    }

    /// Load text from a file, and also set syntax to the best option
    #[cfg(feature = "std")]
    pub fn load_text<P: AsRef<std::path::Path>>(
        &mut self,
        font_system: &mut FontSystem,
        path: P,
<<<<<<< HEAD
        attrs: crate::Attrs,
    ) -> std::io::Result<()> {
        self.editor.load_text(font_system, path, attrs)
=======
        attrs: impl AsRef<crate::Attrs> + Into<crate::Attrs>,
        color: Option<Color>,
    ) -> std::io::Result<()> {
        self.editor.load_text(path, attrs, color)
>>>>>>> 1fd65e68
    }

    /// Get the default background color
    pub fn background_color(&self) -> Color {
        self.editor.background_color()
    }

    /// Get the default foreground (text) color
    pub fn foreground_color(&self) -> Color {
        self.editor.foreground_color()
    }
}

impl<'a> Edit for ViEditor<'a> {
    fn buffer(&self) -> &Buffer {
        self.editor.buffer()
    }

    fn buffer_mut(&mut self) -> &mut Buffer {
        self.editor.buffer_mut()
    }

    fn cursor(&self) -> Cursor {
        self.editor.cursor()
    }

    fn select_opt(&self) -> Option<Cursor> {
        self.editor.select_opt()
    }

    fn set_select_opt(&mut self, select_opt: Option<Cursor>) {
        self.editor.set_select_opt(select_opt);
    }

    fn shape_as_needed(&mut self, font_system: &mut FontSystem) {
        self.editor.shape_as_needed(font_system);
    }

    fn copy_selection(&mut self) -> Option<String> {
        self.editor.copy_selection()
    }

    fn delete_selection(&mut self) -> bool {
        self.editor.delete_selection()
    }

    fn insert_string(
        &mut self,
        data: &str,
        attrs_list: Option<AttrsList>,
        color_spans: Option<Spans<Color>>,
    ) {
        self.editor.insert_string(data, attrs_list, color_spans);
    }

    fn action(&mut self, font_system: &mut FontSystem, action: Action) {
        let old_mode = self.mode;

        match self.mode {
            Mode::Normal => match action {
                Action::Insert(c) => match c {
                    // Enter insert mode after cursor
                    'a' => {
                        self.editor.action(font_system, Action::Right);
                        self.mode = Mode::Insert;
                    }
                    // Enter insert mode at end of line
                    'A' => {
                        self.editor.action(font_system, Action::End);
                        self.mode = Mode::Insert;
                    }
                    // Change mode
                    'c' => {
                        if self.editor.select_opt().is_some() {
                            self.editor.action(font_system, Action::Delete);
                            self.mode = Mode::Insert;
                        } else {
                            //TODO: change to next cursor movement
                        }
                    }
                    // Delete mode
                    'd' => {
                        if self.editor.select_opt().is_some() {
                            self.editor.action(font_system, Action::Delete);
                        } else {
                            //TODO: delete to next cursor movement
                        }
                    }
                    // Enter insert mode at cursor
                    'i' => {
                        self.mode = Mode::Insert;
                    }
                    // Enter insert mode at start of line
                    'I' => {
                        //TODO: soft home, skip whitespace
                        self.editor.action(font_system, Action::Home);
                        self.mode = Mode::Insert;
                    }
                    // Create line after and enter insert mode
                    'o' => {
                        self.editor.action(font_system, Action::End);
                        self.editor.action(font_system, Action::Enter);
                        self.mode = Mode::Insert;
                    }
                    // Create line before and enter insert mode
                    'O' => {
                        self.editor.action(font_system, Action::Home);
                        self.editor.action(font_system, Action::Enter);
                        self.editor.shape_as_needed(font_system); // TODO: do not require this?
                        self.editor.action(font_system, Action::Up);
                        self.mode = Mode::Insert;
                    }
                    // Left
                    'h' => self.editor.action(font_system, Action::Left),
                    // Top of screen
                    //TODO: 'H' => self.editor.action(Action::ScreenHigh),
                    // Down
                    'j' => self.editor.action(font_system, Action::Down),
                    // Up
                    'k' => self.editor.action(font_system, Action::Up),
                    // Right
                    'l' => self.editor.action(font_system, Action::Right),
                    // Bottom of screen
                    //TODO: 'L' => self.editor.action(Action::ScreenLow),
                    // Middle of screen
                    //TODO: 'M' => self.editor.action(Action::ScreenMiddle),
                    // Enter visual mode
                    'v' => {
                        if self.editor.select_opt().is_some() {
                            self.editor.set_select_opt(None);
                        } else {
                            self.editor.set_select_opt(Some(self.editor.cursor()));
                        }
                    }
                    // Enter line visual mode
                    'V' => {
                        if self.editor.select_opt().is_some() {
                            self.editor.set_select_opt(None);
                        } else {
                            self.editor.action(font_system, Action::Home);
                            self.editor.set_select_opt(Some(self.editor.cursor()));
                            //TODO: set cursor_x_opt to max
                            self.editor.action(font_system, Action::End);
                        }
                    }
                    // Remove character at cursor
                    'x' => self.editor.action(font_system, Action::Delete),
                    // Remove character before cursor
                    'X' => self.editor.action(font_system, Action::Backspace),
                    // Go to start of line
                    '0' => self.editor.action(font_system, Action::Home),
                    // Go to end of line
                    '$' => self.editor.action(font_system, Action::End),
                    // Go to start of line after whitespace
                    //TODO: implement this
                    '^' => self.editor.action(font_system, Action::Home),
                    // Enter command mode
                    ':' => {
                        self.mode = Mode::Command;
                    }
                    // Enter search mode
                    '/' => {
                        self.mode = Mode::Search;
                    }
                    // Enter search backwards mode
                    '?' => {
                        self.mode = Mode::SearchBackwards;
                    }
                    _ => (),
                },
                _ => self.editor.action(font_system, action),
            },
            Mode::Insert => match action {
                Action::Escape => {
                    let cursor = self.cursor();
                    let layout_cursor = self.buffer().layout_cursor(&cursor);
                    if layout_cursor.glyph > 0 {
                        self.editor.action(font_system, Action::Left);
                    }
                    self.mode = Mode::Normal;
                }
                _ => self.editor.action(font_system, action),
            },
            _ => {
                //TODO: other modes
                self.mode = Mode::Normal;
            }
        }

        if self.mode != old_mode {
            self.buffer_mut().set_redraw(true);
        }
    }

    #[cfg(feature = "swash")]
    fn draw<F>(
        &self,
        font_system: &mut FontSystem,
        cache: &mut crate::SwashCache,
        color: Color,
        mut f: F,
    ) where
        F: FnMut(i32, i32, u32, u32, Color),
    {
        let font_size = self.buffer().metrics().font_size;
        let line_height = self.buffer().metrics().line_height;

        for run in self.buffer().layout_runs() {
            let line_i = run.line_i;
            let line_y = run.line_y;

            let cursor_glyph_opt = |cursor: &Cursor| -> Option<(usize, f32, f32)> {
                //TODO: better calculation of width
                let default_width = font_size / 2.0;
                if cursor.line == line_i {
                    for (glyph_i, glyph) in run.glyphs.iter().enumerate() {
                        if cursor.index >= glyph.start && cursor.index < glyph.end {
                            // Guess x offset based on characters
                            let mut before = 0;
                            let mut total = 0;

                            let cluster = &run.text[glyph.start..glyph.end];
                            for (i, _) in cluster.grapheme_indices(true) {
                                if glyph.start + i < cursor.index {
                                    before += 1;
                                }
                                total += 1;
                            }

                            let width = glyph.w / (total as f32);
                            let offset = (before as f32) * width;
                            return Some((glyph_i, offset, width));
                        }
                    }
                    match run.glyphs.last() {
                        Some(glyph) => {
                            if cursor.index == glyph.end {
                                return Some((run.glyphs.len(), 0.0, default_width));
                            }
                        }
                        None => {
                            return Some((0, 0.0, default_width));
                        }
                    }
                }
                None
            };

            // Highlight selection (TODO: HIGHLIGHT COLOR!)
            if let Some(select) = self.select_opt() {
                let (start, end) = match select.line.cmp(&self.cursor().line) {
                    cmp::Ordering::Greater => (self.cursor(), select),
                    cmp::Ordering::Less => (select, self.cursor()),
                    cmp::Ordering::Equal => {
                        /* select.line == self.cursor.line */
                        if select.index < self.cursor().index {
                            (select, self.cursor())
                        } else {
                            /* select.index >= self.cursor.index */
                            (self.cursor(), select)
                        }
                    }
                };

                if line_i >= start.line && line_i <= end.line {
                    let mut range_opt = None;
                    for glyph in run.glyphs.iter() {
                        // Guess x offset based on characters
                        let cluster = &run.text[glyph.start..glyph.end];
                        let total = cluster.grapheme_indices(true).count();
                        let mut c_x = glyph.x;
                        let c_w = glyph.w / total as f32;
                        for (i, c) in cluster.grapheme_indices(true) {
                            let c_start = glyph.start + i;
                            let c_end = glyph.start + i + c.len();
                            if (start.line != line_i || c_end > start.index)
                                && (end.line != line_i || c_start < end.index)
                            {
                                range_opt = match range_opt.take() {
                                    Some((min, max)) => Some((
                                        cmp::min(min, c_x as i32),
                                        cmp::max(max, (c_x + c_w) as i32),
                                    )),
                                    None => Some((c_x as i32, (c_x + c_w) as i32)),
                                };
                            } else if let Some((min, max)) = range_opt.take() {
                                f(
                                    min,
                                    (line_y - font_size) as i32,
                                    cmp::max(0, max - min) as u32,
                                    line_height as u32,
                                    Color::rgba(color.r(), color.g(), color.b(), 0x33),
                                );
                            }
                            c_x += c_w;
                        }
                    }

                    if run.glyphs.is_empty() && end.line > line_i {
                        // Highlight all of internal empty lines
                        range_opt = Some((0, self.buffer().size().0 as i32));
                    }

                    if let Some((mut min, mut max)) = range_opt.take() {
                        if end.line > line_i {
                            // Draw to end of line
                            if run.rtl {
                                min = 0;
                            } else {
                                max = self.buffer().size().0 as i32;
                            }
                        }
                        f(
                            min,
                            (line_y - font_size) as i32,
                            cmp::max(0, max - min) as u32,
                            line_height as u32,
                            Color::rgba(color.r(), color.g(), color.b(), 0x33),
                        );
                    }
                }
            }

            // Draw cursor
            if let Some((cursor_glyph, cursor_glyph_offset, cursor_glyph_width)) =
                cursor_glyph_opt(&self.cursor())
            {
                let block_cursor = match self.mode {
                    Mode::Normal => true,
                    Mode::Insert => false,
                    _ => true, /*TODO: determine block cursor in other modes*/
                };

                let (start_x, end_x) = match run.glyphs.get(cursor_glyph) {
                    Some(glyph) => {
                        // Start of detected glyph
                        if glyph.level.is_rtl() {
                            (
                                (glyph.x + glyph.w - cursor_glyph_offset) as i32,
                                (glyph.x + glyph.w - cursor_glyph_offset - cursor_glyph_width)
                                    as i32,
                            )
                        } else {
                            (
                                (glyph.x + cursor_glyph_offset) as i32,
                                (glyph.x + cursor_glyph_offset + cursor_glyph_width) as i32,
                            )
                        }
                    }
                    None => match run.glyphs.last() {
                        Some(glyph) => {
                            // End of last glyph
                            if glyph.level.is_rtl() {
                                (glyph.x as i32, (glyph.x - cursor_glyph_width) as i32)
                            } else {
                                (
                                    (glyph.x + glyph.w) as i32,
                                    (glyph.x + glyph.w + cursor_glyph_width) as i32,
                                )
                            }
                        }
                        None => {
                            // Start of empty line
                            (0, cursor_glyph_width as i32)
                        }
                    },
                };

                if block_cursor {
                    let left_x = cmp::min(start_x, end_x);
                    let right_x = cmp::max(start_x, end_x);
                    f(
                        left_x,
                        (line_y - font_size) as i32,
                        (right_x - left_x) as u32,
                        line_height as u32,
                        Color::rgba(color.r(), color.g(), color.b(), 0x33),
                    );
                } else {
                    f(
                        start_x,
                        (line_y - font_size) as i32,
                        1,
                        line_height as u32,
                        color,
                    );
                }
            }

            for glyph in run.glyphs.iter() {
                let (cache_key, x_int, y_int) = (glyph.cache_key, glyph.x_int, glyph.y_int);

                let glyph_color = match self.editor.buffer().lines[run.line_i]
                    .color_spans()
                    .get(glyph.start)
                {
                    Some(some) => *some,
                    None => color,
                };

                cache.with_pixels(font_system, cache_key, glyph_color, |x, y, color| {
                    f(x_int + x, line_y as i32 + y_int + y, 1, 1, color);
                });
            }
        }
    }
}

impl<'a, 'b> BorrowedWithFontSystem<'b, ViEditor<'a>> {
    /// Load text from a file, and also set syntax to the best option
    #[cfg(feature = "std")]
    pub fn load_text<P: AsRef<std::path::Path>>(
        &mut self,
        path: P,
        attrs: crate::Attrs,
    ) -> std::io::Result<()> {
        self.inner.load_text(self.font_system, path, attrs)
    }
}<|MERGE_RESOLUTION|>--- conflicted
+++ resolved
@@ -2,14 +2,10 @@
 use core::cmp;
 use unicode_segmentation::UnicodeSegmentation;
 
-<<<<<<< HEAD
 use crate::{
-    Action, AttrsList, BorrowedWithFontSystem, Buffer, Color, Cursor, Edit, FontSystem,
+    Action, AttrsList, BorrowedWithFontSystem, Buffer, Color, Cursor, Edit, FontSystem, Spans,
     SyntaxEditor,
 };
-=======
-use crate::{Action, AttrsList, Buffer, Color, Cursor, Edit, Spans, SyntaxEditor};
->>>>>>> 1fd65e68
 
 #[derive(Clone, Copy, Debug, Eq, PartialEq)]
 enum Mode {
@@ -39,16 +35,10 @@
         &mut self,
         font_system: &mut FontSystem,
         path: P,
-<<<<<<< HEAD
-        attrs: crate::Attrs,
-    ) -> std::io::Result<()> {
-        self.editor.load_text(font_system, path, attrs)
-=======
         attrs: impl AsRef<crate::Attrs> + Into<crate::Attrs>,
         color: Option<Color>,
     ) -> std::io::Result<()> {
-        self.editor.load_text(path, attrs, color)
->>>>>>> 1fd65e68
+        self.editor.load_text(font_system, path, attrs, color)
     }
 
     /// Get the default background color
@@ -464,7 +454,8 @@
         &mut self,
         path: P,
         attrs: crate::Attrs,
+        color: Option<Color>,
     ) -> std::io::Result<()> {
-        self.inner.load_text(self.font_system, path, attrs)
+        self.inner.load_text(self.font_system, path, attrs, color)
     }
 }